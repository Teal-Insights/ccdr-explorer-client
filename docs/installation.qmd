---
title: "Installation"
---

## Install all dependencies in a VSCode Dev Container

If you use VSCode with Docker to develop in a container, the following VSCode Dev Container configuration will install all dependencies:

``` json
{
<<<<<<< HEAD
    "name": "Python 3",
    "image": "mcr.microsoft.com/devcontainers/python:1-3.12-bookworm",
    "postCreateCommand": "sudo apt update && sudo apt install -y python3-dev libpq-dev graphviz && npm install bootstrap@5.3.3 && npm install -g sass && npm install -g gulp && uv venv && uv sync",
    "features": {
        "ghcr.io/va-h/devcontainers-features/uv:1": {
            "version": "latest"
        },
        "ghcr.io/devcontainers/features/docker-outside-of-docker:1": {},
        "ghcr.io/rocker-org/devcontainer-features/quarto-cli:1": {},
        "ghcr.io/devcontainers/features/node:1": {}
    }
=======
	"name": "Python 3",
	"image": "mcr.microsoft.com/devcontainers/python:1-3.12-bookworm",
	"postCreateCommand": "sudo apt update && sudo apt install -y python3-dev libpq-dev graphviz libwebp-dev && uv venv && uv sync",
	"features": {
		"ghcr.io/va-h/devcontainers-features/uv:1": {
			"version": "latest"
		},
		"ghcr.io/devcontainers/features/docker-outside-of-docker:1": {},
		"ghcr.io/rocker-org/devcontainer-features/quarto-cli:1": {}
	}
>>>>>>> 10db84d6
}
```

Simply create a `.devcontainer` folder in the root of the project and add a `devcontainer.json` file in the folder with the above content. VSCode may prompt you to install the Dev Container extension if you haven't already, and/or to open the project in a container. If not, you can manually select "Dev Containers: Reopen in Container" from `View > Command Palette`.

*IMPORTANT: If using this dev container configuration, you will need to set the `DB_HOST` environment variable to "host.docker.internal" in the `.env` file.*

## Install development dependencies manually

### uv

MacOS and Linux:

``` bash
wget -qO- https://astral.sh/uv/install.sh | sh
```

Windows:

``` bash
powershell -ExecutionPolicy ByPass -c "irm https://astral.sh/uv/install.ps1 | iex"
```

See the [uv installation docs](https://docs.astral.sh/uv/getting-started/installation/) for more information.

### Python

Install Python 3.12 or higher from either the official [downloads page](https://www.python.org/downloads/) or using uv:

``` bash
# Installs the latest version
uv python install
```

### Docker and Docker Compose

Install Docker Desktop and Docker Compose for your operating system by following the [instructions in the documentation](https://docs.docker.com/compose/install/).

### PostgreSQL headers

For Ubuntu/Debian:

``` bash
sudo apt update && sudo apt install -y python3-dev libpq-dev libwebp-dev
```

For macOS:

``` bash
brew install postgresql
```

For Windows:

- No installation required

### Python dependencies

From the root directory, run:

``` bash
uv venv
```

This will create an in-project virtual environment. Then run:

``` bash
uv sync
```

This will install all dependencies.

(Note: if `psycopg2` installation fails, you probably just need to install the PostgreSQL headers first and then try again.)

### Configure IDE

If you are using VSCode or Cursor as your IDE, you will need to select the `uv`-managed Python version as your interpreter for the project. Go to `View > Command Palette`, search for `Python: Select Interpreter`, and select the Python version labeled `('.venv':venv)`.

It is also recommended to install the [Python](https://marketplace.visualstudio.com/items?itemName=ms-python.python) and [Quarto](https://marketplace.visualstudio.com/items?itemName=quarto.quarto) IDE extensions.

## Install documentation dependencies manually

### Quarto CLI

To render the project documentation, you will need to download and install the [Quarto CLI](https://quarto.org/docs/get-started/) for your operating system.

### Graphviz

Architecture diagrams in the documentation are rendered with [Graphviz](https://graphviz.org/).

For macOS:

``` bash
brew install graphviz
```

For Ubuntu/Debian:

``` bash
sudo apt update && sudo apt install -y graphviz
```

For Windows:

- Download and install from [Graphviz.org](https://graphviz.org/download/#windows)

## Set environment variables

Copy .env.example to .env with `cp .env.example .env`.

Generate a 256 bit secret key with `openssl rand -base64 32` and paste it into the .env file.

Set your desired database name, username, and password in the .env file.

To use password recovery, register a [Resend](https://resend.com/) account, verify a domain, get an API key, and paste the API key into the .env file.

If using the dev container configuration, you will need to set the `DB_HOST` environment variable to "host.docker.internal" in the .env file. Otherwise, set `DB_HOST` to "localhost" for local development. (In production, `DB_HOST` will be set to the hostname of the database server.)

## Start development database

To start the development database, run the following command in your terminal from the root directory:

``` bash
docker compose up -d
```

If at any point you change the environment variables in the .env file, you will need to stop the database service *and tear down the volume*:

``` bash
# Don't forget the -v flag to tear down the volume!
docker compose down -v
```

You may also need to restart the terminal session to pick up the new environment variables. You can also add the `--force-recreate` and `--build` flags to the startup command to ensure the container is rebuilt:

``` bash
docker compose up -d --force-recreate --build
```

## Run the development server

Before running the development server, make sure the development database is running and tables and default permissions/roles are created first. Then run the following command in your terminal from the root directory:

``` bash
uvicorn main:app --host 0.0.0.0 --port 8000 --reload
```

Navigate to http://localhost:8000/.

(Note: If startup fails with a sqlalchemy/psycopg2 connection error, make sure that Docker Desktop and the database service are running and that the environment variables in the `.env` file are correctly populated, and then try again.)

## Lint types with mypy

``` bash
mypy .
```<|MERGE_RESOLUTION|>--- conflicted
+++ resolved
@@ -8,22 +8,9 @@
 
 ``` json
 {
-<<<<<<< HEAD
-    "name": "Python 3",
-    "image": "mcr.microsoft.com/devcontainers/python:1-3.12-bookworm",
-    "postCreateCommand": "sudo apt update && sudo apt install -y python3-dev libpq-dev graphviz && npm install bootstrap@5.3.3 && npm install -g sass && npm install -g gulp && uv venv && uv sync",
-    "features": {
-        "ghcr.io/va-h/devcontainers-features/uv:1": {
-            "version": "latest"
-        },
-        "ghcr.io/devcontainers/features/docker-outside-of-docker:1": {},
-        "ghcr.io/rocker-org/devcontainer-features/quarto-cli:1": {},
-        "ghcr.io/devcontainers/features/node:1": {}
-    }
-=======
 	"name": "Python 3",
 	"image": "mcr.microsoft.com/devcontainers/python:1-3.12-bookworm",
-	"postCreateCommand": "sudo apt update && sudo apt install -y python3-dev libpq-dev graphviz libwebp-dev && uv venv && uv sync",
+	"postCreateCommand": "sudo apt update && sudo apt install -y python3-dev libpq-dev graphviz libwebp-dev && npm install bootstrap@5.3.3 && npm install -g sass && npm install -g gulp && uv venv && uv sync",
 	"features": {
 		"ghcr.io/va-h/devcontainers-features/uv:1": {
 			"version": "latest"
@@ -31,7 +18,6 @@
 		"ghcr.io/devcontainers/features/docker-outside-of-docker:1": {},
 		"ghcr.io/rocker-org/devcontainer-features/quarto-cli:1": {}
 	}
->>>>>>> 10db84d6
 }
 ```
 
