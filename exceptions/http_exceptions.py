--- conflicted
+++ resolved
@@ -147,13 +147,12 @@
         super().__init__(status_code=400, detail=message)
 
 
-<<<<<<< HEAD
 class OpenAIError(HTTPException):
     """Raised when an OpenAI API error occurs"""
 
     def __init__(self, message: str = "OpenAI API error"):
         super().__init__(status_code=500, detail=message)
-=======
+
 # --- Invitation-specific Errors ---
 
 class UserIsAlreadyMemberError(HTTPException):
@@ -218,5 +217,4 @@
         super().__init__(
             status_code=500, # Internal Server Error
             detail=detail
-        )
->>>>>>> 8266a9dd
+        )