name: Test

on:
  push:
  pull_request:
    branches: [main]
  workflow_dispatch:

jobs:
  test:
    strategy:
      fail-fast: false
      matrix:
        python-version: ["3.12"]
        os: [ubuntu-latest]
    
    runs-on: ${{ matrix.os }}

    services:
      postgres:
        image: postgres:latest
        env:
          POSTGRES_DB: test_db
          POSTGRES_USER: postgres
          POSTGRES_PASSWORD: postgres
        ports:
          - 5432:5432
        options: >-
          --health-cmd pg_isready
          --health-interval 10s
          --health-timeout 5s
          --health-retries 5
    
    steps:
      - uses: actions/checkout@v4

      - name: Install uv
        uses: astral-sh/setup-uv@v4

      - name: Set up Python
        uses: actions/setup-python@v5
        with:
          python-version: ${{ matrix.python-version }}

      - name: Install project
        run: uv sync --all-extras --dev

      - name: Set env variables for pytest
        run: |
          echo "DB_USER=postgres" >> $GITHUB_ENV
          echo "DB_PASSWORD=postgres" >> $GITHUB_ENV
          echo "DB_HOST=127.0.0.1" >> $GITHUB_ENV
          echo "DB_PORT=5432" >> $GITHUB_ENV
          echo "DB_NAME=test_db" >> $GITHUB_ENV
          echo "SECRET_KEY=$(openssl rand -base64 32)" >> $GITHUB_ENV
          echo "BASE_URL=http://localhost:8000" >> $GITHUB_ENV
          echo "RESEND_API_KEY=resend_api_key" >> $GITHUB_ENV
<<<<<<< HEAD
          echo "OPENAI_API_KEY=openai_api_key" >> $GITHUB_ENV
          echo "ASSISTANT_ID=asst_1234567890" >> $GITHUB_ENV
=======
          echo "EMAIL_FROM=noreply@promptlytechnologies.com" >> $GITHUB_ENV
>>>>>>> 8266a9dd
        
      - name: Verify environment variables
        run: |
          echo "Checking if required environment variables are set..."
          [ -n "$DB_USER" ] && \
          [ -n "$DB_PASSWORD" ] && \
          [ -n "$DB_HOST" ] && \
          [ -n "$DB_PORT" ] && \
          [ -n "$DB_NAME" ] && \
          [ -n "$SECRET_KEY" ] && \
          [ -n "$RESEND_API_KEY" ]

      - name: Run type checking with mypy
        run: uv run mypy .

      - name: Run tests with pytest
        run: uv run pytest tests/<|MERGE_RESOLUTION|>--- conflicted
+++ resolved
@@ -55,12 +55,9 @@
           echo "SECRET_KEY=$(openssl rand -base64 32)" >> $GITHUB_ENV
           echo "BASE_URL=http://localhost:8000" >> $GITHUB_ENV
           echo "RESEND_API_KEY=resend_api_key" >> $GITHUB_ENV
-<<<<<<< HEAD
+          echo "EMAIL_FROM=noreply@promptlytechnologies.com" >> $GITHUB_ENV
           echo "OPENAI_API_KEY=openai_api_key" >> $GITHUB_ENV
           echo "ASSISTANT_ID=asst_1234567890" >> $GITHUB_ENV
-=======
-          echo "EMAIL_FROM=noreply@promptlytechnologies.com" >> $GITHUB_ENV
->>>>>>> 8266a9dd
         
       - name: Verify environment variables
         run: |
